--- conflicted
+++ resolved
@@ -152,7 +152,6 @@
         ConfigObject.__init__(mock_config_object)
 
         # check values of settings variables
-<<<<<<< HEAD
         exp_settings = dict(var1='foo',
                             var2=None,
                             var3=42,
@@ -161,12 +160,10 @@
                             resultsDir='es_path/results',
                             dataDir='es_path/data',
                             macrosDir='es_path/tutorials',
-                            templatesDir='es_path/templates')
-=======
-        exp_settings = dict(var1='foo', var2=None, var3=42, batchMode=False, esRoot='es_path',
-                            resultsDir='es_path/results', dataDir='es_path/data', macrosDir='es_path/tutorials',
-                            templatesDir='es_path/templates', configDir='es_path/config')
->>>>>>> b3a59c0d
+                            templatesDir='es_path/templates',
+                            configDir='es_path/config',
+                            )
+
         self.assertDictEqual(settings, exp_settings, 'unexpected resulting settings dictionary')
 
     def test_random_seeds(self):
