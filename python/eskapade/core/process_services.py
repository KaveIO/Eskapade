--- conflicted
+++ resolved
@@ -162,8 +162,10 @@
 
     Obtain the ConfigObject from any location as follows:
 
-    >>> from eskapade import ProcessManager, ConfigObject
-    >>> proc_mgr = ProcessManager()
+    >>> from eskapade import process_manager as proc_mgr
+    >>> from eskapade import ConfigObject
+    >>>
+    >>>
     >>> settings = proc_mgr.settings
     >>> proc_mgr.settings = settings
     >>> settings = proc_mgr.service(ConfigObject)
@@ -201,7 +203,6 @@
         self.__settings['batchMode'] = display is None or not re.search(':\d', display)
 
         # initialize file I/O paths with repository directories with repo root from environment
-<<<<<<< HEAD
         self.__settings['esRoot'] = eskapade.utils.get_dir_path('es_root')
 
     def __repr__(self):
@@ -266,13 +267,6 @@
         :return:
         """
         return self.__copy__()
-=======
-        self['esRoot'] = eskapade.utils.get_dir_path('es_root')
-        root_path = self['esRoot'] + ('/' if self['esRoot'] and self['esRoot'][-1] != '/' else '')
-        for subdir in ['config', 'results', 'data', 'templates']:
-            self['{}Dir'.format(subdir)] = root_path + subdir
-        self['macrosDir'] = root_path + 'tutorials'
->>>>>>> b3a59c0d
 
     def io_base_dirs(self) -> dict:
         """Get configured base directories
@@ -281,13 +275,8 @@
         :rtype: dict
         """
 
-<<<<<<< HEAD
         return dict([(key + '_dir', self.__getitem__(key + 'Dir'))
-                     for key in ['results', 'data', 'macros', 'templates']])
-=======
-        return dict([(key + '_dir', self[key + 'Dir'])
                      for key in ['config', 'results', 'data', 'macros', 'templates']])
->>>>>>> b3a59c0d
 
     def io_conf(self):
         """Get I/O configuration
@@ -371,8 +360,10 @@
 
     Obtain the global datastore from any location as follows:
 
-    >>> from eskapade import ProcessManager, DataStore
-    >>> proc_mgr = ProcessManager()
+    >>> from eskapade import process_manager as proc_mgr
+    >>> from eskapade import DataStore
+    >>>
+    >>>
     >>> ds = proc_mgr.service(DataStore)
 
     One can treat the datastore as any other dict:
