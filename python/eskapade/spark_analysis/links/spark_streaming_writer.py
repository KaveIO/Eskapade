# **********************************************************************************
# * Project: Eskapade - A python-based package for data analysis                   *
# * Class  : SparkStreamingWriter                                                  *
# * Created: 2017/07/12                                                            *
# * Description:                                                                   *
# *      This link writes Spark Stream DStream data to disk. The path specifies    *
# *      the directory on eithter local disk or HDFS where files are stored.       *
# *      Each processed RDD batch will be stored in a separate file (hence the     *
# *      number of files can increase rapidly).                                    *
# *                                                                                *
# * Authors:                                                                       *
# *      KPMG Big Data team, Amstelveen, The Netherlands                           *
# *                                                                                *
# * Redistribution and use in source and binary forms, with or without             *
# * modification, are permitted according to the terms listed in the file          *
# * LICENSE.                                                                       *
# **********************************************************************************

<<<<<<< HEAD
from eskapade import process_manager, ConfigObject, Link, DataStore, StatusCode
=======
import os

from eskapade import ProcessManager, ConfigObject, Link, DataStore, StatusCode
from eskapade.spark_analysis import SparkManager
from pyspark.sql import Row
>>>>>>> 2b11136d


class SparkStreamingWriter(Link):
    """Link to write Spark Stream to disk"""

    def __init__(self, **kwargs):
        """Initialize SparkStreamingWriter instance

        :param str name: name of link
        :param str read_key: key of input data to read from data store
        :param str store_key: key of output data to store in data store
        :param str path: the directory path of the output files (local disk or HDFS)
        :param str suffix: the suffix of the file names in the output directory
        :param int repartition: repartition RDD to number of files (default: single file per batch)
        """

        # initialize Link, pass name from kwargs
        Link.__init__(self, kwargs.pop('name', 'SparkStreamingWriter'))

        # process keywords
        self._process_kwargs(kwargs, read_key=None, store_key=None, output_path=None,
                             mode='error', suffix=None, repartition=1)
        self.check_extra_kwargs(kwargs)

    def initialize(self):
        """Initialize SparkStreamingWriter"""

        # check output directory, if local
        if self.output_path.startswith('file:/'):
            local_output_path = os.path.abspath(self.output_path.replace('file:/', ''))
            if os.path.exists(self.output_path):
                # output data already exist
                if self.mode == 'ignore':
                    # do not execute link
                    self.log().debug('Output data already exist; not executing link')
                    self.do_execution = False
                    return StatusCode.Success
                elif self.mode == 'error':
                    # raise exception
                    raise RuntimeError('output data already exist')

                # remove output directory
                if not os.path.isdir(local_output_path):
                    raise RuntimeError('output path "{}" is not a directory'.format(local_output_path))
                shutil.rmtree(local_output_path)
            elif not os.path.exists(os.path.dirname(local_output_path)):
                # create path up to the last component
                self.log().debug('Creating output path "%s"', local_output_path)
                os.makedirs(os.path.dirname(local_output_path))

        return StatusCode.Success

    def execute(self):
        """Execute SparkStreamingWriter"""

        settings = process_manager.service(ConfigObject)
        ds = process_manager.service(DataStore)

        data = ds[self.read_key]

        if self.repartition:
            data = data.repartition(self.repartition)
        data.saveAsTextFiles(self.output_path, suffix=self.suffix)

        return StatusCode.Success

    def finalize(self):
        """Finalize SparkStreamingWriter"""

        return StatusCode.Success<|MERGE_RESOLUTION|>--- conflicted
+++ resolved
@@ -16,15 +16,11 @@
 # * LICENSE.                                                                       *
 # **********************************************************************************
 
-<<<<<<< HEAD
+
+import os
+import shutil
+
 from eskapade import process_manager, ConfigObject, Link, DataStore, StatusCode
-=======
-import os
-
-from eskapade import ProcessManager, ConfigObject, Link, DataStore, StatusCode
-from eskapade.spark_analysis import SparkManager
-from pyspark.sql import Row
->>>>>>> 2b11136d
 
 
 class SparkStreamingWriter(Link):
