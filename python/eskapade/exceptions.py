--- conflicted
+++ resolved
@@ -56,10 +56,6 @@
         mess = message if message else 'found ROOT, but RooFit is not installed'
         MissingPackageError.__init__(self, message=mess, required_by=required_by)
 
-<<<<<<< HEAD
-class MissingRooStatsError(MissingPackageError):
-    """Exception raised if RooStats is missing"""
-=======
 
 class MissingSparkError(MissingPackageError):
     """Exception raised if Spark is missing"""
@@ -77,7 +73,6 @@
 
 class MissingPy4jError(MissingPackageError):
     """Exception raised if Py4J is missing"""
->>>>>>> 0036dc06
 
     def __init__(self, message='', required_by=''):
         """Set missing-package arguments
@@ -86,9 +81,19 @@
         :param str required_by: info on component that requires the package
         """
 
-<<<<<<< HEAD
+        mess = message if message else 'unable to import Py4J framework'
+        MissingPackageError.__init__(self, message=mess, required_by=required_by)
+
+
+class MissingRooStatsError(MissingPackageError):
+    """Exception raised if RooStats is missing"""
+
+    def __init__(self, message='', required_by=''):
+        """Set missing-package arguments
+
+        :param str message: message to show when raised
+        :param str required_by: info on component that requires the package
+        """
+
         mess = message if message else 'found ROOT, but RooStats is not installed'
-=======
-        mess = message if message else 'unable to import Py4J framework'
->>>>>>> 0036dc06
         MissingPackageError.__init__(self, message=mess, required_by=required_by)