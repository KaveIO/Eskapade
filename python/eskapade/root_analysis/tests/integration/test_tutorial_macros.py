--- conflicted
+++ resolved
@@ -1,10 +1,6 @@
 import os
-<<<<<<< HEAD
 import unittest
-=======
-import pandas as pd
 from glob import glob
->>>>>>> b3a59c0d
 
 import ROOT
 import pandas as pd
@@ -405,7 +401,7 @@
             self.assertGreater(statinfo.st_size, 0)
 
     @unittest.skip('Can\'t load libesroofit!!')
-    def test_tutorial3(self):
+    def test_tutorial4(self):
         """Test Tutorial 3: Workspace create PDF, simulate, fit, plot"""
 
         # turn on creation and loading of MyPdfV3
@@ -413,12 +409,9 @@
         settings['onthefly'] = True
 
         # run Eskapade
-<<<<<<< HEAD
-        macro = resource_filename('eskapade', 'tutorials/tutorial_3.py')
-        self.eskapade_run(macro)
-=======
-        self.run_eskapade('tutorial_4.py')
->>>>>>> b3a59c0d
+        macro = resource_filename('eskapade', 'tutorials/tutorial_4.py')
+        self.eskapade_run(macro)
+
 
         # check existence of class MyPdfV3
         import ROOT
@@ -446,13 +439,9 @@
         self.assertIsInstance(ds['simdata_plot'], ROOT.RooPlot)
 
         # roofit objects check in workspace
-<<<<<<< HEAD
-        self.assertIn('testpdf', ws)
-=======
         self.assertIn('testpdf', ws)
 
         # cleanup of temporary pdf files
         rm_files = glob('MyPdfV3.*') + glob('MyPdfV3_cxx*')
         for rm_file in rm_files:
             os.remove(rm_file)
->>>>>>> b3a59c0d
