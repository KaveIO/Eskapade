# ********************************************************************************
# * Project: Eskapade - A python-based package for data analysis                 *
# * Class  : RootHistFiller                                                      *
# * Created: 2017/02/25                                                          *
# * Description:                                                                 *
# *      Algorithm to create ROOT histograms from colums in pandas dataframe     *
# *                                                                              *
# * Authors:                                                                     *
# *      KPMG Big Data team, Amstelveen, The Netherlands                         *
# *                                                                              *
# * Redistribution and use in source and binary forms, with or without           *
# * modification, are permitted according to the terms listed in the file        *
# * LICENSE.                                                                     *
# ********************************************************************************

import numpy as np

import ROOT
from ROOT import TH1
import root_numpy

from eskapade import ProcessManager, ConfigObject, Link, DataStore, StatusCode
from eskapade.analysis import histogram_filling as hf
from eskapade.analysis.histogram_filling import HistogramFillerBase


class RootHistFiller(HistogramFillerBase):
    """Create ROOT histograms from colums in Pandas dataframe

    Histograms can be up to 3 dimensions. The data type for the histogram
    can be automatically assessed from the column(s), or set as input. For
    each histogram (axis) one can set the label, number of bins, min and max
    values, and data type. String based columns are not allowed, for now.

    The histograms are creates at initialize() and can be filled
    iteratively, while looping over multiple dataframes.
    """

    def __init__(self, **kwargs):
        """Initialize RootHistFiller instance

        :param str name: name of link
        :param str read_key: key of input data to read from data store
        :param str store_key: key of output data to store in data store. Default is 'hist'
        :param list columns: required list of column (variables) from input data to turn into histograms.
                             Eg. ['x','y', ['y','z'], ['x','y','z']].
                             A list of columns is interpreted as a multi-dimensional histogram.
                             Up to 3 dimensions is allowed.
        :param list pair_up_columns: required list of column (variables) to pair up for 2-dim histograms
        :param dict var_label: title for histogram of certain variable (optional)
        :param dict var_number_of_bins: number of bins for histogram of certain variable (optional)
        :param dict var_min_value: min value for histogram of certain variable (optional)
        :param dict var_max_value: max value for histogram of certain variable (optional)
        :param dict var_dtype: impose data type of variable (optional)
        :param str weight: name of weight column (optional)
        """

        # initialize Link, pass name from kwargs
        if 'name' not in kwargs:
            kwargs['name'] = 'RootHistFiller'
        if not kwargs.get('store_key', None):
            kwargs['store_key'] = 'hist'
        HistogramFillerBase.__init__(self, **kwargs)

        # process and register all relevant kwargs. kwargs are added as attributes of the link.
        # second arg is default value for an attribute. key is popped from kwargs.
        self._process_kwargs(kwargs,
<<<<<<< HEAD
                             read_key='',
                             store_key='hist',
                             columns=[],
                             pair_up_columns=[],
=======
>>>>>>> 0036dc06
                             var_label={},
                             var_number_of_bins={},
                             var_min_value={},
                             var_max_value={},
                             weight=None)

        # check residual kwargs. exit if any present.
        self.check_extra_kwargs(kwargs)

        self._default_min = 0.
        self._default_max = 1.
        self._default_n_bins_1d = 40
        self._default_n_bins_2d = 10
        self._default_n_bins_3d = 5
        self._default_dtype = np.dtype(float)

    def initialize(self):
        """Initialize RootHistFiller"""

<<<<<<< HEAD
        self.check_arg_types(read_key=str, store_key=str)
        self.check_arg_types(recurse=True, allow_none=True, columns=str, pair_up_columns=str)
        self.check_arg_vals('read_key', 'store_key')
=======
        status = HistogramFillerBase.initialize(self)
>>>>>>> 0036dc06

        # pair up any columns and add to self.colums
        if len(self.pair_up_columns):
            assert len(self.pair_up_columns) >= 2, 'pair_up_columns needs at least two column entries.'
        self.pair_up_columns = sorted(self.pair_up_columns)
        for i, c1 in enumerate(self.pair_up_columns):
            for c2 in self.pair_up_columns[i + 1:]:
                self.columns.append([c1, c2])

        # check that columns are set correctly.
        # supports 1d 2d and 3d histograms
        for i, c in enumerate(self.columns):
            assert len(self.columns[i]) <= 3, 'dimension needs to be 1, 2, or 3, not "%d"' % len(self.columns[i])

        # check weight variable
        if self.weight and not isinstance(self.weight, str):
            raise TypeError('weight argument needs to be a string')

        return status

    def categorize_columns(self, df):
        """Categorize columns of dataframe by data type

        :param df: input (pandas) data frame
        """

        # check presence and data type of requested columns
        # sort columns into numerical, timestamp and category based
        HistogramFillerBase.categorize_columns(self, df)

        # verify weight
        if self.weight and self.weight not in df.columns:
            raise KeyError('weight "{0:s}" not in dataframe "{1:s}"'.format(self.weight, self.read_key))

    def fill_histogram(self, idf, columns):
        """Fill input histogram with column(s) of input dataframe

        :param idf: input data frame used for filling histogram
        :param list columns: histogram column(s)
        """

        name = ':'.join(columns)
        if name not in self._hists:
            # create an (empty) histogram of right type
            self._hists[name] = self.construct_empty_hist(columns)
        hist = self._hists[name]
        # fill the histograms here
        # include weights if present
        w = idf[self.weight].values if self.weight else None
        root_numpy.fill_hist(hist, idf[columns if len(columns) > 1 else columns[0]].values, w)
        self._hists[name] = hist

    def _title(self, columns):
        n = ':'.join(columns)
        if n in self.var_label:
            return self.var_label[n]
        title = ''
        for i, c in enumerate(columns):
            if i != 0:
                title += ' versus '
            if c in self.var_label:
                title += self.var_label[c]
            else:
                title += c
        return title

    def _n_dims(self, c):
        return len(c)

    def _n_bins(self, c, idx):
        n = ':'.join(c)
        if len(c) > 1 and n in self.var_number_of_bins and len(self.var_number_of_bins[n]) == len(c):
            return self.var_number_of_bins[n][idx]
        elif c[idx] in self.var_number_of_bins:
            return self.var_number_of_bins[c[idx]]
        # fall back on defaults
        if len(c) == 1:
            return self._default_n_bins_1d
        if len(c) == 2:
            return self._default_n_bins_2d
        if len(c) == 3:
            return self._default_n_bins_3d
        return self._default_n_bins_1d

    def _min(self, c, idx):
        n = ':'.join(c)
        if len(c) > 1 and n in self.var_min_value and len(self.var_min_value[n]) == len(c):
            return self.var_min_value[n][idx]
        elif c[idx] in self.var_min_value:
            return self.var_min_value[c[idx]]
        # fall back on default
        return self._default_min

    def _max(self, c, idx):
        n = ':'.join(c)
        if len(c) > 1 and n in self.var_max_value and len(self.var_max_value[n]) == len(c):
<<<<<<< HEAD
            return self.var_max_value[n][idx]
=======
            return self.var_max_value[name][idx]
>>>>>>> 0036dc06
        elif c[idx] in self.var_max_value:
            return self.var_max_value[c[idx]]
        # fall back on default
        return self._default_max

    def _dtype(self, c):
        n = ':'.join(c)
        if n in self.var_dtype:
            return self.var_dtype[n]
        # ranking in order is: float, int, short, char
        elif any(self.var_dtype[col] == np.dtype(float) for col in c if col in self.var_dtype):
            return np.dtype(float)
        elif any(self.var_dtype[col] == np.dtype(int) for col in c if col in self.var_dtype):
            return np.dtype(int)
        elif any(self.var_dtype[col] == np.datetime64 for col in c if col in self.var_dtype):
            return np.dtype(int)
        elif any(self.var_dtype[col] == np.dtype('short') for col in c if col in self.var_dtype):
            return np.dtype('short')
        elif any(self.var_dtype[col] == np.dtype('byte') for col in c if col in self.var_dtype):
            return np.dtype('byte')
        elif any(self.var_dtype[col] == np.dtype(bool) for col in c if col in self.var_dtype):
            return np.dtype(bool)
        # default is float
        return self._default_dtype

    def _extend_axis(self, c, idx):
        n = ':'.join(c)
        if len(c) > 1 and n in self.var_min_value and n in self.var_max_value and \
           len(self.var_min_value[n]) == len(c) and len(self.var_max_value[n]) == len(c):
            return False
        elif c[idx] in self.var_min_value and c[idx] in self.var_max_value:
            return False
        return True

    def construct_empty_hist(self, columns):
        """Create an (empty) histogram of right type

        Create a multi-dim histogram by iterating through the columns.

        :param list columns: histogram columns
        :returns: created ROOT histogram
        :rtype: ROOT.TH1
        """

        name = ':'.join(columns)
        n_dims = len(columns)

        HISTCLASS = None
        dt = self._dtype(columns)

        if n_dims == 1:
            if dt == np.dtype(float):
                HISTCLASS = ROOT.TH1F
            if dt == np.dtype(int):
                HISTCLASS = ROOT.TH1I
            if dt == np.dtype('short'):
                HISTCLASS = ROOT.TH1S
            if dt == np.dtype('byte') or dt == np.dtype(bool):
                HISTCLASS = ROOT.TH1C
            hist = HISTCLASS(name, self._title(columns),
                             self._n_bins(columns, 0), self._min(columns, 0), self._max(columns, 0))
        elif n_dims == 2:
            if dt == np.dtype(float):
                HISTCLASS = ROOT.TH2F
            if dt == np.dtype(int):
                HISTCLASS = ROOT.TH2I
            if dt == np.dtype('short'):
                HISTCLASS = ROOT.TH2S
            if dt == np.dtype('byte') or dt == np.dtype(bool):
                HISTCLASS = ROOT.TH2C
            hist = HISTCLASS(name, self._title(columns),
                             self._n_bins(columns, 0), self._min(columns, 0), self._max(columns, 0),
                             self._n_bins(columns, 1), self._min(columns, 1), self._max(columns, 1))
        elif n_dims == 3:
            if dt == np.dtype(float):
                HISTCLASS = ROOT.TH3F
            if dt == np.dtype(int):
                HISTCLASS = ROOT.TH3I
            if dt == np.dtype('short'):
                HISTCLASS = ROOT.TH3S
            if dt == np.dtype('byte') or dt == np.dtype(bool):
                HISTCLASS = ROOT.TH3C
            hist = HISTCLASS(name, self._title(columns),
                             self._n_bins(columns, 0), self._min(columns, 0), self._max(columns, 0),
                             self._n_bins(columns, 1), self._min(columns, 1), self._max(columns, 1),
                             self._n_bins(columns, 2), self._min(columns, 2), self._max(columns, 2))
        else:
            raise RuntimeError('number of dimensions not supported: %d' % n_dims)
        for i in range(n_dims):
            if self._extend_axis(columns, i):
                hist.SetCanExtend(ROOT.TH1.kAllAxes)
                # Bug cannot extend individual y axis ?
                # https://sft.its.cern.ch/jira/browse/ROOT-7389
                # if i == 0:
                #     hist.SetCanExtend(ROOT.TH1.kXaxis)
                # if i == 1:
                #     hist.SetCanExtend(ROOT.TH1.kYaxis)
                # if i == 2:
                #     hist.SetCanExtend(ROOT.TH1.kZaxis)
        # store column names in axes
        for i, col in enumerate(columns):
            if i == 0:
                hist.GetXaxis().SetName(col)
            if i == 1:
                hist.GetYaxis().SetName(col)
            if i == 2:
                hist.GetZaxis().SetName(col)

        # FIXME stick data types to histogram
        dta = [self.var_dtype[col] for col in columns]
        hist.datatype = dta[0] if len(columns) == 1 else dta

        return hist<|MERGE_RESOLUTION|>--- conflicted
+++ resolved
@@ -65,13 +65,10 @@
         # process and register all relevant kwargs. kwargs are added as attributes of the link.
         # second arg is default value for an attribute. key is popped from kwargs.
         self._process_kwargs(kwargs,
-<<<<<<< HEAD
                              read_key='',
                              store_key='hist',
                              columns=[],
                              pair_up_columns=[],
-=======
->>>>>>> 0036dc06
                              var_label={},
                              var_number_of_bins={},
                              var_min_value={},
@@ -91,13 +88,11 @@
     def initialize(self):
         """Initialize RootHistFiller"""
 
-<<<<<<< HEAD
         self.check_arg_types(read_key=str, store_key=str)
         self.check_arg_types(recurse=True, allow_none=True, columns=str, pair_up_columns=str)
         self.check_arg_vals('read_key', 'store_key')
-=======
+
         status = HistogramFillerBase.initialize(self)
->>>>>>> 0036dc06
 
         # pair up any columns and add to self.colums
         if len(self.pair_up_columns):
@@ -194,11 +189,7 @@
     def _max(self, c, idx):
         n = ':'.join(c)
         if len(c) > 1 and n in self.var_max_value and len(self.var_max_value[n]) == len(c):
-<<<<<<< HEAD
             return self.var_max_value[n][idx]
-=======
-            return self.var_max_value[name][idx]
->>>>>>> 0036dc06
         elif c[idx] in self.var_max_value:
             return self.var_max_value[c[idx]]
         # fall back on default
