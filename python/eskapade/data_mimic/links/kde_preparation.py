"""Project: Eskapade - A python-based package for data analysis.

Class: KDEPreparation

Created: 2018-07-18

Description:
    Algorithm to prepare a pandas dataframe for kernel density estimation.

Authors:
    KPMG Advanced Analytics & Big Data team, Amstelveen, The Netherlands

Redistribution and use in source and binary forms, with or without
modification, are permitted according to the terms listed in the file
LICENSE.
"""

import numpy as np
import pandas as pd
<<<<<<< HEAD
from sklearn.decomposition import PCA

=======
import hashlib
import binascii
import os
>>>>>>> 8374ee26
from eskapade import process_manager, DataStore, Link, StatusCode
from eskapade.analysis.correlation import calculate_correlations
from eskapade.data_mimic import data_mimic_util as ut



class KDEPreparation(Link):
    """
    Prepares a pandas dataframe for kernel density estimation:
    - peaks are smoothed, i.e., changed to a gaussian distribution with a relative small standard deviation
    - rows including nan's are removed
    - continuous columns are transformed to a normal distribution

    The continuous columns are transformed to a normal distribution because we want to make use of the
    (multi-dimensional) normal rule of thumb for kernel density estimation. The implementation of statsmodels using
    least squares or maximum likelihood cross validation is too slow for a data set of practical size.
    We are working on an implementation for least squares cross validation that is significant faster then the current
    implementation in statsmodels for categorical observables.

    Extremes are added before the transformation to a normal distribution and removed afterwards. This is done
    because the extremes make sure faulty edge effects are excluded in the transformation.

    Data flow:
    1. change column order (unordered categorical, ordered categorical, continuous) on df_to_resample -> data
    2. smooth_peaks() on data -> data_smoothed
    3. remove_nans() on data_smoothed -> data_no_nans
    4. select only continuous columns from data_no_nans -> data_continuous
        + 4b append_extremes() on data_continuous -> data_extremes (contains two data points extra, the extremes)
        + 4c transform_to_normal() on data_extremes -> data_normalized. Extremes are deleted from data_normalized.
    """

    def __init__(self, **kwargs):
        """Initialize an instance.

        :param str name: name of link
        :param str read_key: key of input data to read from data store
        :param str data_store_key: key of output data to store in data store
        :param str data_smoothed_store_key: key of data_smoothed to store in data store
        :param str data_no_nans_store_key: key of data_no_nans to store in data store
        :param str maps_store_key: key of strings-to-integer maps (dicts) per string column to store in data store
        :param str qts_store_key: key of a list of trained sklearn.preprocessing.QuantileTransformation instances per
                                  continuous columns to store in data store
        :param str new_column_order_store_key: key of the new column order to store in data store
        :param str ids_store_key: key of the original indices to store in data store
        :param list unordered_categorical_columns: the column names of the unordered categorical columns of the input
                                                   dataframe
        :param list ordered_categorical_columns: the column names of the ordered categorical columns of the input
                                                 dataframe
        :param list continuous_columns: the column names of the continuous columns of the input dataframe
        :param list string_columns: the column names of the string columns of the input dataframe
        :param int count: parameter used for finding peaks. See eskapade.data_mimic.data_mimic_util.find_peaks
        :param float extremes_fraction: parameter to calculate the extremes. See
                                        eskapade.data_mimic.data_mimic_util.make_extremes
        :param float smoothing_fraction: parameter to calculate the standard deviation used for peak smoothing. See
                                         eskapade.data_mimic.data_mimic_util.smooth_peaks
        """
        # initialize Link, pass name from kwargs
        Link.__init__(self, kwargs.pop('name', 'KDEPreparation'))

        # Process and register keyword arguments. If the arguments are not given, all arguments are popped from
        # kwargs and added as attributes of the link. Otherwise, only the provided arguments are processed.
        self._process_kwargs(kwargs,
                             read_key=None,
                             correlation_method='pearson',
                             data_store_key=None,
                             data_smoothed_store_key=None,
                             data_no_nans_store_key=None,
                             data_normalized_store_key=None,
                             maps_store_key=None,
                             qts_store_key=None,
                             new_column_order_store_key=None,
                             ids_store_key=None,
                             pca_store_key=None,
                             data_normalized_pca_store_key=None,
                             unordered_categorical_columns=[],
                             ordered_categorical_columns=[],
                             continuous_columns=[],
                             string_columns=None,
                             do_pca=False,
                             count=1,
                             extremes_fraction=0.15,
                             smoothing_fraction=0.0002,
                             input_maps=None,
                             columns_to_hash = None,
                             column_names_to_hash = None,
                             random_salt = None)

        # check residual kwargs; exit if any present
        self.check_extra_kwargs(kwargs)
        # Turn off the line above, and on the line below if you wish to keep these extra kwargs.
        # self._process_kwargs(kwargs)

    def initialize(self):
        """Initialize the link.

        :returns: status code of initialization
        :rtype: StatusCode
        """
        return StatusCode.Success

    def execute(self):
        """Execute the link.

        :returns: status code of execution
        :rtype: StatusCode
        """
        self.logger.debug('Now executing link: {link}.', link=self.name)

        ds = process_manager.service(DataStore)

        df_to_resample = ds[self.read_key]

        #has columns that must be hashed
        if self.column_names_to_hash:
            for column_name in df_to_resample.columns.values:
                if column_name in self.column_names_to_hash:
                    rename_dict = {column_name: str(binascii.hexlify(hashlib.pbkdf2_hmac('sha1',
                                                                                         column_name.encode('utf-8'),
                                                                                         self.random_salt, 1000,
                                                                                         dklen=8)))}
                    df_to_resample.rename(columns = rename_dict, inplace=True)


        # -- sg: added copy, or it would replace original data in datastore
        df_to_resample = ds[self.read_key].copy()

        ds[self.ids_store_key] = df_to_resample.index.values  # save for later use

        # check for high (>.95) correlations
        cors, cols = calculate_correlations(df_to_resample[self.unordered_categorical_columns +
                                                           self.ordered_categorical_columns + \
                                                           self.continuous_columns], method=self.correlation_method)
        mask = np.ones(cors.shape, dtype='bool')
        mask[np.triu_indices(cors.shape[0], m=cors.shape[1])] = False
        cors = cors.mask(~mask).stack().reset_index()
        cors.columns = ['x', 'y', 'cor']
        for i, row in cors[cors['cor'] > 0.95].iterrows():
            self.logger.warning('The {} correlation between {} and {} is {}. Maybe you want to discard one of these '
                                'columns in the resampling step and construct it afterwards from the resampled data.'
                .format(self.correlation_method, row.x, row.y, row.cor))

        # map the string columns
        if not self.input_maps:
            maps = {}
            for c in self.string_columns:
                m = pd.Series(range(0, len(df_to_resample[c].dropna().unique())),
                              index=df_to_resample[c].dropna().unique())
                maps[c] = m
                df_to_resample[c] = df_to_resample[c].map(m)
        else:
            maps = self.input_maps
            for c in self.string_columns:
                m = maps[c]
                df_to_resample[c] = df_to_resample[c].map(m)

        assert len(maps.keys()) == len(self.string_columns), "Wrong number of maps!"

        # unused columns are now None, this is not going to work when adding lists. We make them lists instead of
        # extensive if/else usage.
        # re order columns and save new column order for later use
        if self.unordered_categorical_columns is None:
            self.unordered_categorical_columns = []
        if self.ordered_categorical_columns is None:
            self.ordered_categorical_columns = []
        if self.continuous_columns is None:
            self.continuous_columns = []

        new_column_order = self.unordered_categorical_columns + self.ordered_categorical_columns + \
                           self.continuous_columns
        data = df_to_resample[new_column_order].values.copy()
        unordered_categorical_i = [new_column_order.index(c) for c in self.unordered_categorical_columns]
        ordered_categorical_i = [new_column_order.index(c) for c in self.ordered_categorical_columns]
        continuous_i = [new_column_order.index(c) for c in self.continuous_columns]

        # find peaks and smooth continuous variables
        peaks = ut.find_peaks(data, continuous_i, count=self.count)
        data_smoothed = ut.smooth_peaks(data, peaks, smoothing_fraction=self.smoothing_fraction)
        # remove nans
        data_no_nans = ut.remove_nans(data_smoothed)
        # select continuous columns
        data_continuous = data_no_nans[:, continuous_i].copy()
        # append extremes
        data_extremes, imin, imax = ut.append_extremes(data_continuous, self.extremes_fraction)
        # transform to normal distribution
        data_normalized, qts = ut.transform_to_normal(data_extremes, imin, imax)
        # do PCA
        if self.do_pca:
            if self.continuous_columns:
                pca = PCA(n_components=data_normalized.shape[1])
                data_normalized_pca = pca.fit_transform(data_normalized)
                ds[self.data_normalized_pca_store_key] = data_normalized_pca
                ds[self.pca_store_key] = pca
            else:
                self.logger.warning('The PCA option is set to true but there are no continuous columns assigned.')

        ds[self.data_smoothed_store_key] = data_smoothed
        ds[self.data_no_nans_store_key] = data_no_nans
        ds[self.data_normalized_store_key] = data_normalized
        ds[self.qts_store_key] = qts
        ds[self.maps_store_key] = maps
        ds[self.new_column_order_store_key] = new_column_order
        ds[self.data_store_key] = data

        # save for later use
        ds['unordered_categorical_i'] = unordered_categorical_i
        ds['ordered_categorical_i'] = ordered_categorical_i
        ds['continuous_i'] = continuous_i


        if self.columns_to_hash:
            randomness = int(binascii.hexlify(os.urandom(4)),16) # get 10 numbers numbers to make an int

            ds[self.data_store_key] = column_hashing(data, self.columns_to_hash, randomness, new_column_order)

        return StatusCode.Success

    def finalize(self):
        """Finalize the link.

        :returns: status code of finalization
        :rtype: StatusCode
        """
        # --- any code to finalize the link follows here

        return StatusCode.Success<|MERGE_RESOLUTION|>--- conflicted
+++ resolved
@@ -17,14 +17,11 @@
 
 import numpy as np
 import pandas as pd
-<<<<<<< HEAD
 from sklearn.decomposition import PCA
-
-=======
 import hashlib
 import binascii
 import os
->>>>>>> 8374ee26
+
 from eskapade import process_manager, DataStore, Link, StatusCode
 from eskapade.analysis.correlation import calculate_correlations
 from eskapade.data_mimic import data_mimic_util as ut
@@ -236,8 +233,7 @@
 
         if self.columns_to_hash:
             randomness = int(binascii.hexlify(os.urandom(4)),16) # get 10 numbers numbers to make an int
-
-            ds[self.data_store_key] = column_hashing(data, self.columns_to_hash, randomness, new_column_order)
+            ds[self.data_store_key] = ut.column_hashing(data, self.columns_to_hash, randomness, new_column_order)
 
         return StatusCode.Success
 
