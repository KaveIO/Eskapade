--- conflicted
+++ resolved
@@ -20,8 +20,6 @@
 
 from eskapade import process_manager, DataStore, Link, StatusCode
 from eskapade.analysis.correlation import calculate_correlations
-# from eskapade.data_mimic.data_mimic_util import find_peaks, smooth_peaks, remove_nans, append_extremes, \
-#                                                 transform_to_normal
 from eskapade.data_mimic import data_mimic_util as ut
 
 
@@ -174,50 +172,22 @@
         ordered_categorical_i = [new_column_order.index(c) for c in self.ordered_categorical_columns]
         continuous_i = [new_column_order.index(c) for c in self.continuous_columns]
 
-<<<<<<< HEAD
         # find peaks and smooth continuous variables
-        peaks = find_peaks(data, continuous_i, count=self.count)
-        data_smoothed = smooth_peaks(data, peaks, smoothing_fraction=self.smoothing_fraction)
+        peaks = ut.find_peaks(data, continuous_i, count=self.count)
+        data_smoothed = ut.smooth_peaks(data, peaks, smoothing_fraction=self.smoothing_fraction)
         # remove nans
-        data_no_nans = remove_nans(data_smoothed)
+        data_no_nans = ut.remove_nans(data_smoothed)
         # select continuous columns
         data_continuous = data_no_nans[:, continuous_i].copy()
         # append extremes
-        data_extremes, imin, imax = append_extremes(data_continuous, self.extremes_fraction)
+        data_extremes, imin, imax = ut.append_extremes(data_continuous, self.extremes_fraction)
         # transform to normal distribution
-        data_normalized, qts = transform_to_normal(data_extremes, imin, imax)
+        data_normalized, qts = ut.transform_to_normal(data_extremes, imin, imax)
 
         ds[self.data_smoothed_store_key] = data_smoothed
         ds[self.data_no_nans_store_key] = data_no_nans
         ds[self.data_normalized_store_key] = data_normalized
         ds[self.qts_store_key] = qts
-=======
-        # if continious data is not present, we do not need smoothing:
-        if self.continuous_columns:
-            peaks = ut.find_peaks(data, continuous_i, count=self.count)
-            data_smoothed = ut.smooth_peaks(data, peaks, smoothing_fraction=self.smoothing_fraction)
-            # remove nans
-            data_no_nans = ut.remove_nans(data_smoothed)
-            # select continuous columns
-            data_continuous = data_no_nans[:, continuous_i].copy()
-            # append extremes
-            data_extremes, imin, imax = ut.append_extremes(data_continuous, self.extremes_fraction)
-            # transform to normal distribution
-            data_normalized, qts = ut.transform_to_normal(data_extremes, imin, imax)
-
-            ds[self.data_smoothed_store_key] = data_smoothed
-            ds[self.data_no_nans_store_key] = data_no_nans
-            ds[self.data_normalized_store_key] = data_normalized
-            ds[self.qts_store_key] = qts
-        else:
-            ds[self.data_smoothed_store_key] = data
-            data_no_nans = ut.remove_nans(data)
-            ds[self.data_no_nans_store_key] = np.array(data_no_nans)
-            ds[self.data_normalized_store_key] = np.array([])
-            ds[self.qts_store_key] = []
-
-
->>>>>>> b90070cb
         ds[self.maps_store_key] = maps
         ds[self.new_column_order_store_key] = new_column_order
         ds[self.data_store_key] = data
