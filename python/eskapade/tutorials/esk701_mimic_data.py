"""Project: Eskapade - A python-based package for data analysis.

Macro: esk201_readdata

Created: 2018/09/04

Description:
    This macro illustrates how to resample an existing data set, containing mixed data types, using kernel density
    estimation (KDE) and a direct resampling technique. First, a data set is simulated containing mixed data types.
    This data sets represents a general input data set. Then the dataframe KDE is applied on a processed dataframe
    resulting in kernel bandwiths per dimension. These bandwiths are used to resample a new data set using the
    existing input data set.

    For now, only the normal rule of thumb is implemented using the statsmodels implementation because the
    implementation of statsmodels using least squares or maximum likelihood cross validation is too slow for a data
    set of practical size. We are working on an implementation for least squares cross validation that is significant
    faster then the current implementation in statsmodels for categorical observables.

    In the resampling step it is chosen to use direct resampling, i.e., using an existing data point to define a kernel
    around it and sample a new data point from that kernel. Direct resampling is chosen because it is a
    straightforward technique.
    Another technique would be to define or describe (binned) the entire multidimensional distribution (the sum of
    the kernels of all original data points) and sample from that distribution. This is, however, not straightforward
    to do because such a distribution could take up a lot of memory. Maybe it is possible to define such a
    distribution sparsely. [YW] and if done correctly would be equivelent to the the first technique. In high dimensional
    spaces the problem is usually actually drawing a (non-rejected) sample. So I do not really understand this.

    Data flow description:
    1. change column order (unordered categorical, ordered categorical, continuous) on df_to_resample -> data
    2. smooth_peaks() on data -> data_smoothed
    3. remove_nans() on data_smoothed -> data_no_nans
    4. select only continuous columns from data_no_nans -> data_continuous
        + 4b append_extremes() on data_continuous -> data_extremes (contains two data points extra, the extremes)
        + 4c transform_to_normal() on data_extremes -> data_normalized. Extremes are deleted from data_normalized.
    5. concatenation of data_no_nans (unordered categorical and ordered categorical) and data_normalized (only
       continuous) -> d
        + 5b KDEMultivariate() on d -> bw (bandwiths)
    6. insert_back_nans() on data_smoothed, data_normalized and data -> data_to_resample. Data_smoothed is used to
       determine the original index of the nans for the continuous columns. Data_normalized is used to insert the
       non-nans for the continuous columns. We want to use data_normalized because we want to resample in the
       transformed space because the bandwiths are determined in the transformed space. Data is used to insert to
       the nans and non-nans for the categorical column.
    7. kde_resample() on data_to_resample -> resample_normalized_unscaled
    8. scale_and_invert_normal_transformation() on resample_normalized_unscaled -> resample

Authors:
    KPMG Advanced Analytics & Big Data team, Amstelveen, The Netherlands

Redistribution and use in source and binary forms, with or without
modification, are permitted according to the terms listed in the file
LICENSE.
"""

# todo:
# - use faster implementation of least squares cross validation
# - add binning and/or taylor expansion option for continuous columns
# - save (sparse binned) PDF to resample (not direct resampling)

import numpy as np
import hashlib
import binascii

from eskapade import ConfigObject, Chain
from eskapade import analysis
from eskapade import data_mimic
from eskapade import process_manager
from eskapade.logger import Logger, LogLevel


logger = Logger()
logger.debug('Now parsing configuration file esk701_mimic_data')

#########################################################################################
# --- minimal analysis information
settings = process_manager.service(ConfigObject)
settings['analysisName'] = 'esk701_mimic_data'
settings['version'] = 0
<<<<<<< HEAD
settings['pca'] = True
=======
settings['hash_columns'] = 1
settings['hash_column_names'] = 1

settings['columns_to_hash'] = settings.get('columns_to_hash', ['d', 'g'])
settings['column_names_to_hash'] = settings.get('column_names_to_hash', ['a', 'b'])
settings['unordered_categorical_columns'] = settings.get('unordered_categorical_columns', ['d', 'e'])
settings['ordered_categorical_columns'] = settings.get('ordered_categorical_columns', ['f', 'g'])
settings['continuous_columns'] = settings.get('continuous_columns', ['a', 'b', 'c'])
settings['string_columns'] = settings.get('string_columns', ['d', 'e'])
settings['random_salt'] = settings.get('random_salt', os.urandom(256))
settings['business_rules_columns'] = settings.get('business_rules_columns', ['h'])
>>>>>>> 8374ee26

np.random.seed(42)

ch = Chain('DataPrep')
ch.logger.log_level = LogLevel.DEBUG

sim_data = data_mimic.MixedVariablesSimulation(store_key='df',
                                               n_obs=10000,
                                               p_unordered=np.array([[0.2, 0.2, 0.3, 0.3], [0.3, 0.7]]),
                                               p_ordered=np.array([[0.1, 0.2, 0.7], [0.15, 0.4, 0.05, 0.3, 0.1]]),
                                               means_stds=np.array([[8, 8, 3], [2, 5, 2]]),
                                               heaping_values=[35.1],
                                               heaping_columns=['a'],
                                               heaping_sizes=[3000],
                                               nan_sizes=[2000, 2000],
                                               nan_columns=['b', 'f'])
sim_data.logger.log_level = LogLevel.DEBUG
ch.add(sim_data)

# A 'business rule' column is added to the data for demoing purposes. Because the 'business rule' column has a high
# (100%) correlation with another column, this column is not used in the KDE and resample step.
def business_rule(x):
    return x + 1
add_business_rule = analysis.ApplyFuncToDf(read_key='df',
                                           apply_funcs=[{'colin': 'g', 'colout': 'h', 'func': business_rule}])
add_business_rule.logger.log_level = LogLevel.DEBUG
ch.add(add_business_rule)

#all data has been loaded, time to change column names

for column_name in settings['column_names_to_hash']:
    for setting in [settings['columns_to_hash'],
                    settings['unordered_categorical_columns'],
                    settings['ordered_categorical_columns'],
                    settings['continuous_columns'],
                    settings['string_columns']]:
        if column_name in setting:
            print(column_name)
            setting.remove(column_name)
            setting.append(str(binascii.hexlify(hashlib.pbkdf2_hmac('sha1', column_name.encode('utf-8'), settings['random_salt'], 1000, dklen=8))))


pre_data = data_mimic.KDEPreparation(read_key='df',
                                     data_store_key='data',
                                     data_smoothed_store_key='data_smoothed',
                                     data_no_nans_store_key='data_no_nans',
                                     data_normalized_store_key='data_normalized',
                                     data_normalized_pca_store_key='data_normalized_pca',
                                     maps_store_key='maps',
                                     qts_store_key='qts',
                                     pca_store_key='pca_model',
                                     new_column_order_store_key='new_column_order',
                                     ids_store_key='ids',
<<<<<<< HEAD
                                     unordered_categorical_columns=['d', 'e'],
                                     ordered_categorical_columns=['f', 'g'],
                                     continuous_columns=['a', 'b', 'c'],
                                     do_pca=settings['pca'],
                                     string_columns=['d', 'e'],
=======
                                     unordered_categorical_columns = settings['unordered_categorical_columns'],
                                     ordered_categorical_columns = settings['ordered_categorical_columns'],
                                     continuous_columns = settings['continuous_columns'],
                                     string_columns = settings['string_columns'],
>>>>>>> 8374ee26
                                     count=1,
                                     extremes_fraction=0.15,
                                     smoothing_fraction=0.0002,
                                     columns_to_hash = settings['columns_to_hash'],
                                     column_names_to_hash = settings['column_names_to_hash'],
                                     random_salt = settings['random_salt'])

pre_data.logger.log_level = LogLevel.DEBUG
ch.add(pre_data)

ch = Chain('KDE')

kde = data_mimic.KernelDensityEstimation(data_no_nans_read_key='data_no_nans',
                                         data_normalized_read_key='data_normalized',
                                         data_normalized_pca_read_key='data_normalized_pca',
                                         do_pca=settings['pca'],
                                         store_key='bw')
kde.logger.log_level = LogLevel.DEBUG
ch.add(kde)

resampler = data_mimic.Resampler(data_normalized_read_key='data_normalized',
                                 data_normalized_pca_read_key='data_normalized_pca',
                                 data_read_key='data',
                                 bws_read_key='bw',
                                 qts_read_key='qts',
                                 new_column_order_read_key='new_column_order',
                                 maps_read_key='maps',
                                 ids_read_key='ids',
                                 pca_read_key='pca_model',
                                 do_pca=settings['pca'],
                                 df_resample_store_key='df_resample',
                                 resample_store_key='data_resample')
resampler.logger.log_level = LogLevel.DEBUG
ch.add(resampler)

# The 'business rule' column is added to the resampled data.
add_business_rule = analysis.ApplyFuncToDf(read_key='df_resample',
                                           apply_funcs=[{'colin': 'g', 'colout': 'h', 'func': business_rule}])
add_business_rule.logger.log_level = LogLevel.DEBUG
ch.add(add_business_rule)

bins = [np.array([-10, 1.5, 10]), np.array([-10, 0.5, 10]), np.array([-10, 0.5, 10]), np.array([-10, 1.5, 10]),
        np.array([-100, 0, 100]), np.array([-100, 0, 100]), np.array([-100, 0, 100])]
evaluater = data_mimic.ResampleEvaluation(data_read_key='data',
                                          resample_read_key='data_resample',
                                          bins=bins,
                                          chi2_store_key='chi2',
                                          p_value_store_key='p_value',
                                          new_column_order_read_key='new_column_order',
                                          ks_store_key='kss',
                                          chis_store_key='chis',
                                          distance_store_key='distance',
                                          df_resample_read_key='df_resample',
                                          corr_store_key='correlations')
evaluater.logger.log_level = LogLevel.DEBUG
ch.add(evaluater)

ch = Chain('report')

report = data_mimic.MimicReport(read_key='df',
                                resample_read_key='df_resample',
                                new_column_order_read_key='new_column_order',
                                unordered_categorical_columns=settings['unordered_categorical_columns'],
                                ordered_categorical_columns=settings['ordered_categorical_columns'],
                                continuous_columns=settings['continuous_columns'],
                                string_columns=settings['string_columns'],
                                business_rules_columns=settings['business_rules_columns'],
                                chi2_read_key='chi2',
                                p_value_read_key='p_value',
                                do_pca=settings['pca'],
                                key_data_normalized='data_normalized',
                                key_data_normalized_pca='data_normalized_pca',
                                distance_read_key='distance',
                                corr_read_key='correlations')
report.logger.log_level = LogLevel.DEBUG
ch.add(report)

logger.debug('Done parsing configuration file esk701_mimic_data')<|MERGE_RESOLUTION|>--- conflicted
+++ resolved
@@ -59,6 +59,7 @@
 import numpy as np
 import hashlib
 import binascii
+import os
 
 from eskapade import ConfigObject, Chain
 from eskapade import analysis
@@ -75,9 +76,7 @@
 settings = process_manager.service(ConfigObject)
 settings['analysisName'] = 'esk701_mimic_data'
 settings['version'] = 0
-<<<<<<< HEAD
 settings['pca'] = True
-=======
 settings['hash_columns'] = 1
 settings['hash_column_names'] = 1
 
@@ -89,7 +88,6 @@
 settings['string_columns'] = settings.get('string_columns', ['d', 'e'])
 settings['random_salt'] = settings.get('random_salt', os.urandom(256))
 settings['business_rules_columns'] = settings.get('business_rules_columns', ['h'])
->>>>>>> 8374ee26
 
 np.random.seed(42)
 
@@ -143,18 +141,11 @@
                                      pca_store_key='pca_model',
                                      new_column_order_store_key='new_column_order',
                                      ids_store_key='ids',
-<<<<<<< HEAD
-                                     unordered_categorical_columns=['d', 'e'],
-                                     ordered_categorical_columns=['f', 'g'],
-                                     continuous_columns=['a', 'b', 'c'],
                                      do_pca=settings['pca'],
-                                     string_columns=['d', 'e'],
-=======
                                      unordered_categorical_columns = settings['unordered_categorical_columns'],
                                      ordered_categorical_columns = settings['ordered_categorical_columns'],
                                      continuous_columns = settings['continuous_columns'],
                                      string_columns = settings['string_columns'],
->>>>>>> 8374ee26
                                      count=1,
                                      extremes_fraction=0.15,
                                      smoothing_fraction=0.0002,
